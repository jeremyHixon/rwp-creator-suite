--- conflicted
+++ resolved
@@ -69,7 +69,6 @@
 
 ## Changelog
 
-<<<<<<< HEAD
 ### Version 1.3.0 (2025-08-10)
 #### New Features
 - **Instagram Banner Creator Block**: Complete implementation of a Gutenberg block for creating Instagram banner effects
@@ -88,7 +87,7 @@
 - Added responsive SCSS styling with container queries and mobile optimization
 - Enhanced block registration system to support the new banner creator block
 - Added state management for preserving user progress during the creation process
-=======
+
 ### Version 1.2.1 (2025-08-10)
 #### New Features
 - **Account Viewed Tracking**: Instagram Follower Analyzer now tracks which account profiles have been viewed
@@ -102,7 +101,6 @@
 - Added `blk-account-item--viewed` CSS class for styling viewed accounts
 - Improved UI updates with real-time visual feedback
 - Updated Instagram Analyzer block version to 1.1.0
->>>>>>> c9bab169
 
 ### Version 1.2.0 (2025-08-08)
 #### New Features
