--- conflicted
+++ resolved
@@ -5,7 +5,6 @@
  */
 
 class InstagramAnalyzer {
-<<<<<<< HEAD
 	constructor( containerId, config = {} ) {
 		this.container = document.getElementById( containerId );
 		if ( ! this.container ) {
@@ -30,6 +29,7 @@
 			uploadProgress: 0,
 			analysisData: null,
 			whitelist: [],
+			viewedAccounts: []
 		};
 
 		// Initialize state manager
@@ -51,60 +51,6 @@
 
 	createUploadInterface() {
 		const uploadInterface = `
-=======
-    constructor(containerId, config = {}) {
-        this.container = document.getElementById(containerId);
-        if (!this.container) {
-            console.error('Instagram Analyzer container not found:', containerId);
-            return;
-        }
-
-        this.config = {
-            isLoggedIn: config.isLoggedIn || false,
-            currentUserId: config.currentUserId || 0,
-            ajaxUrl: config.ajaxUrl || '',
-            nonce: config.nonce || '',
-            strings: config.strings || {},
-            ...config
-        };
-
-        this.state = {
-            isProcessing: false,
-            uploadProgress: 0,
-            analysisData: null,
-            whitelist: [],
-            viewedAccounts: []
-        };
-
-        // Initialize state manager
-        this.stateManager = new StateManager({
-            storagePrefix: 'rwp_instagram_analyzer_',
-            maxDataAge: 24 * 60 * 60 * 1000 // 24 hours
-        });
-
-        this.init();
-    }
-
-    async init() {
-        this.createUploadInterface();
-        this.bindEvents();
-        this.restoreFormState();
-        await this.loadStoredData();
-        await this.loadServerData();
-    }
-
-
-
-
-
-
-
-
-
-
-    createUploadInterface() {
-        const uploadInterface = `
->>>>>>> c9bab169
             <div class="blk-upload-container">
                 <div class="blk-upload-zone" id="upload-zone">
                     <div class="blk-upload-icon">
@@ -141,7 +87,6 @@
             </div>
         `;
 
-<<<<<<< HEAD
 		this.container.innerHTML = uploadInterface;
 	}
 
@@ -617,431 +562,6 @@
 		const stats = data.stats;
 
 		return `
-=======
-        this.container.innerHTML = uploadInterface;
-    }
-
-    bindEvents() {
-        const uploadZone = this.container.querySelector('#upload-zone');
-        const fileInput = this.container.querySelector('#file-input');
-        const browseBtnContainer = this.container.querySelector('#file-browse-btn');
-
-        // Drag and drop events
-        uploadZone.addEventListener('dragover', (e) => {
-            e.preventDefault();
-            uploadZone.classList.add('blk-upload-zone--dragover');
-        });
-
-        uploadZone.addEventListener('dragleave', (e) => {
-            e.preventDefault();
-            uploadZone.classList.remove('blk-upload-zone--dragover');
-        });
-
-        uploadZone.addEventListener('drop', (e) => {
-            e.preventDefault();
-            uploadZone.classList.remove('blk-upload-zone--dragover');
-            
-            const files = e.dataTransfer.files;
-            if (files.length > 0) {
-                this.handleFileUpload(files[0]);
-            }
-        });
-
-        // Browse button click
-        browseBtnContainer.addEventListener('click', () => {
-            fileInput.click();
-        });
-
-        // File input change
-        fileInput.addEventListener('change', (e) => {
-            if (e.target.files.length > 0) {
-                this.handleFileUpload(e.target.files[0]);
-            }
-        });
-    }
-
-    async handleFileUpload(file) {
-        if (!this.validateFile(file)) {
-            return;
-        }
-
-        this.state.isProcessing = true;
-        this.showProgress(0);
-        this.hideError();
-        this.saveFormState();
-
-        try {
-            // Update progress
-            this.showProgress(25);
-            
-            // Process the ZIP file
-            const analysisData = await this.processZipFile(file);
-            
-            this.showProgress(100);
-            this.state.analysisData = analysisData;
-            
-            // Store data locally
-            this.saveDataLocally(analysisData);
-            
-            // Display results
-            await this.displayResults(analysisData);
-            
-        } catch (error) {
-            console.error('File processing error:', error);
-            this.showError('Failed to process the uploaded file. Please ensure it\'s a valid Instagram data export.');
-        } finally {
-            this.state.isProcessing = false;
-            this.saveFormState();
-            this.stateManager.clearFormState(); // Clear since processing is complete
-            setTimeout(() => this.hideProgress(), 1000);
-        }
-    }
-
-    validateFile(file) {
-        // Check file type
-        if (!file.name.toLowerCase().endsWith('.zip')) {
-            this.showError('Please upload a ZIP file containing your Instagram data export.');
-            return false;
-        }
-
-        // Check file size (max 100MB)
-        const maxSize = 100 * 1024 * 1024;
-        if (file.size > maxSize) {
-            this.showError('File size is too large. Please ensure your ZIP file is under 100MB.');
-            return false;
-        }
-
-        return true;
-    }
-
-    async processZipFile(file) {
-        return new Promise(async (resolve, reject) => {
-            try {
-                // Check if JSZip is available
-                if (typeof JSZip === 'undefined') {
-                    throw new Error('JSZip library not loaded');
-                }
-
-                this.showProgress(25);
-                
-                // Load ZIP file
-                const zip = new JSZip();
-                const zipContent = await zip.loadAsync(file);
-                
-                this.showProgress(50);
-                
-                // Extract followers and following data
-                const followersData = await this.extractFollowersData(zipContent);
-                const followingData = await this.extractFollowingData(zipContent);
-                
-                this.showProgress(75);
-                
-                // Analyze the data
-                const analysisResult = this.analyzeFollowerData(followersData, followingData);
-                
-                this.showProgress(100);
-                
-                resolve(analysisResult);
-                
-            } catch (error) {
-                console.error('ZIP processing error:', error);
-                reject(error);
-            }
-        });
-    }
-
-    async extractFollowersData(zipContent) {
-        const followers = [];
-        const followersFiles = [];
-        
-        // Look for followers files (followers.html, followers_1.html, followers_2.html, etc.)
-        zipContent.forEach((relativePath, zipEntry) => {
-            const filename = relativePath.toLowerCase();
-            const basename = filename.split('/').pop(); // Get just the filename without path
-            
-            if (filename.endsWith('.html') && 
-                (basename === 'followers.html' || basename.startsWith('followers_'))) {
-                followersFiles.push(zipEntry);
-            }
-        });
-
-        // Process each followers file
-        for (const file of followersFiles) {
-            try {
-                const content = await file.async('text');
-                const fileFollowers = this.parseInstagramHTML(content, 'followers');
-                followers.push(...fileFollowers);
-            } catch (error) {
-                console.warn('Error processing followers file:', file.name, error);
-            }
-        }
-
-        return followers;
-    }
-
-    async extractFollowingData(zipContent) {
-        const following = [];
-        const followingFiles = [];
-        
-        // Look for following files (following.html, following_1.html, following_2.html, etc.)
-        zipContent.forEach((relativePath, zipEntry) => {
-            const filename = relativePath.toLowerCase();
-            const basename = filename.split('/').pop(); // Get just the filename without path
-            
-            if (filename.endsWith('.html') && 
-                (basename === 'following.html' || basename.startsWith('following_'))) {
-                followingFiles.push(zipEntry);
-            }
-        });
-
-        // Process each following file
-        for (const file of followingFiles) {
-            try {
-                const content = await file.async('text');
-                const fileFollowing = this.parseInstagramHTML(content, 'following');
-                following.push(...fileFollowing);
-            } catch (error) {
-                console.warn('Error processing following file:', file.name, error);
-            }
-        }
-
-        return following;
-    }
-
-    parseInstagramHTML(htmlContent, type) {
-        const accounts = [];
-        
-        try {
-            // Create a DOM parser
-            const parser = new DOMParser();
-            const doc = parser.parseFromString(htmlContent, 'text/html');
-            
-            // Instagram export HTML structure varies, but generally contains lists with account info
-            // Look for common patterns in Instagram data exports
-            const accountElements = this.findAccountElements(doc, type);
-            
-            accountElements.forEach(element => {
-                const account = this.extractAccountInfo(element);
-                if (account) {
-                    accounts.push(account);
-                }
-            });
-            
-        } catch (error) {
-            console.error('Error parsing Instagram HTML:', error);
-        }
-        
-        return accounts;
-    }
-
-    findAccountElements(doc, type) {
-        // Try multiple selectors as Instagram export format can vary
-        const selectors = [
-            // Common patterns in Instagram exports
-            'div[role="cell"]',
-            '.x1i10hfl',
-            'a[href*="instagram.com"]',
-            'div:has(a[href*="instagram.com"])',
-            // Fallback to any div containing links
-            'div a[href]'
-        ];
-        
-        let elements = [];
-        
-        for (const selector of selectors) {
-            try {
-                const found = doc.querySelectorAll(selector);
-                if (found.length > 0) {
-                    elements = Array.from(found);
-                    break;
-                }
-            } catch (error) {
-                // Continue to next selector if this one fails
-                continue;
-            }
-        }
-        
-        // If no structured elements found, try parsing text content
-        if (elements.length === 0) {
-            elements = this.parseTextContent(doc);
-        }
-        
-        return elements;
-    }
-
-    extractAccountInfo(element) {
-        let username = '';
-        let profileUrl = '';
-        let timestamp = '';
-        
-        try {
-            // Try to find username from link
-            const link = element.querySelector('a[href*="instagram.com"]') || 
-                         (element.href && element.href.includes('instagram.com') ? element : null);
-            
-            if (link) {
-                profileUrl = link.href;
-                // Extract username from URL
-                const urlMatch = profileUrl.match(/instagram\.com\/([^/?]+)/);
-                if (urlMatch) {
-                    username = urlMatch[1];
-                }
-            }
-            
-            // Try to find username from text content if not found in URL
-            if (!username) {
-                const textContent = element.textContent || element.innerText || '';
-                const usernameMatch = textContent.match(/@?([a-zA-Z0-9_.]+)/);
-                if (usernameMatch) {
-                    username = usernameMatch[1];
-                    // Construct profile URL if not found
-                    if (!profileUrl) {
-                        profileUrl = `https://instagram.com/${username}`;
-                    }
-                }
-            }
-            
-            // Try to find timestamp
-            const timeElement = element.querySelector('time') || 
-                               element.querySelector('[datetime]') ||
-                               element.querySelector('.timestamp');
-            
-            if (timeElement) {
-                timestamp = timeElement.getAttribute('datetime') || 
-                           timeElement.textContent || 
-                           timeElement.getAttribute('title');
-            }
-            
-            // Clean up username (remove @ if present)
-            username = username.replace(/^@/, '');
-            
-            // Only return if we have a valid username
-            if (username && username.length > 0) {
-                return {
-                    username: this.sanitizeString(username),
-                    profileUrl: profileUrl || `https://instagram.com/${username}`,
-                    timestamp: timestamp || new Date().toISOString()
-                };
-            }
-            
-        } catch (error) {
-            console.warn('Error extracting account info:', error);
-        }
-        
-        return null;
-    }
-
-    parseTextContent(doc) {
-        const elements = [];
-        const textContent = doc.body.textContent || doc.body.innerText || '';
-        
-        // Look for Instagram username patterns in text
-        const usernameRegex = /@?([a-zA-Z0-9_.]{1,30})/g;
-        let match;
-        
-        while ((match = usernameRegex.exec(textContent)) !== null) {
-            const username = match[1];
-            
-            // Skip very short or very common words
-            if (username.length < 3 || /^(the|and|for|you|are|with|com|www)$/i.test(username)) {
-                continue;
-            }
-            
-            // Create a pseudo-element for consistent processing
-            const pseudoElement = {
-                textContent: `@${username}`,
-                querySelector: () => null
-            };
-            
-            elements.push(pseudoElement);
-        }
-        
-        return elements;
-    }
-
-    sanitizeString(str) {
-        // Remove potentially dangerous characters and trim
-        return str.replace(/[<>\"'&]/g, '').trim().substring(0, 50);
-    }
-
-    analyzeFollowerData(followers, following) {
-        // Remove duplicates and create lookup maps
-        const uniqueFollowers = this.removeDuplicates(followers);
-        const uniqueFollowing = this.removeDuplicates(following);
-        
-        // Create a Set of follower usernames for fast lookup
-        const followerSet = new Set(uniqueFollowers.map(account => account.username.toLowerCase()));
-        
-        // Find accounts you're following that don't follow you back
-        const notFollowingBack = uniqueFollowing.filter(account => {
-            return !followerSet.has(account.username.toLowerCase());
-        });
-        
-        // Sort accounts by username for consistent display
-        uniqueFollowers.sort((a, b) => a.username.localeCompare(b.username));
-        uniqueFollowing.sort((a, b) => a.username.localeCompare(b.username));
-        notFollowingBack.sort((a, b) => a.username.localeCompare(b.username));
-        
-        return {
-            followers: uniqueFollowers,
-            following: uniqueFollowing,
-            notFollowingBack: notFollowingBack,
-            stats: {
-                totalFollowers: uniqueFollowers.length,
-                totalFollowing: uniqueFollowing.length,
-                notFollowingBackCount: notFollowingBack.length,
-                mutualCount: uniqueFollowing.length - notFollowingBack.length,
-                followerToFollowingRatio: uniqueFollowers.length > 0 
-                    ? (uniqueFollowing.length / uniqueFollowers.length).toFixed(2)
-                    : 0
-            }
-        };
-    }
-
-    removeDuplicates(accounts) {
-        const seen = new Set();
-        const unique = [];
-        
-        for (const account of accounts) {
-            const key = account.username.toLowerCase();
-            if (!seen.has(key)) {
-                seen.add(key);
-                unique.push(account);
-            }
-        }
-        
-        return unique;
-    }
-
-    async displayResults(data) {
-        const resultsContainer = this.container.querySelector('#results-container');
-        const uploadContainer = this.container.querySelector('.blk-upload-container');
-        
-        // Hide upload interface
-        uploadContainer.style.display = 'none';
-        
-        // Ensure whitelist and viewed accounts are up-to-date for logged-in users
-        if (this.config.isLoggedIn) {
-            await this.loadServerData();
-        }
-        
-        // Load viewed accounts from storage
-        this.state.viewedAccounts = this.stateManager.getViewedAccounts();
-        
-        // Show results
-        resultsContainer.style.display = 'block';
-        resultsContainer.innerHTML = this.createResultsHTML(data);
-        
-        // Bind events and restore preferences
-        this.bindResultsEvents();
-        this.restoreUserPreferences();
-    }
-
-    createResultsHTML(data) {
-        const stats = data.stats;
-        
-        return `
->>>>>>> c9bab169
             <div class="blk-results-header">
                 <h2 class="blk-results-title">Analysis Complete</h2>
                 <div class="blk-stats-grid">
@@ -1150,18 +670,26 @@
 
 	createAccountItem( account ) {
 		const isWhitelisted = this.state.whitelist.includes( account.username );
-
-<<<<<<< HEAD
+		const isViewed = this.state.viewedAccounts.includes( account.username );
+
 		return `
             <div class="blk-account-item ${
 				isWhitelisted ? 'blk-account-item--whitelisted' : ''
+			} ${
+				isViewed ? 'blk-account-item--viewed' : ''
 			}" data-username="${ account.username }">
-                <div class="blk-account-avatar"></div>
+                <div class="blk-account-avatar">
+                    ${
+						isViewed ? '<div class="blk-viewed-indicator">👁</div>' : ''
+					}
+                </div>
                 <div class="blk-account-info">
                     <div class="blk-account-username">
                         <a href="${
 							account.profileUrl
-						}" target="_blank" rel="noopener noreferrer">
+						}" target="_blank" rel="noopener noreferrer" class="blk-profile-link" data-username="${
+			account.username
+		}">
                             ${ account.username }
                         </a>
                         ${
@@ -1169,24 +697,11 @@
 								? '<span class="blk-whitelist-badge">Whitelisted</span>'
 								: ''
 						}
-=======
-    createAccountItem(account) {
-        const isWhitelisted = this.state.whitelist.includes(account.username);
-        const isViewed = this.state.viewedAccounts.includes(account.username);
-        
-        return `
-            <div class="blk-account-item ${isWhitelisted ? 'blk-account-item--whitelisted' : ''} ${isViewed ? 'blk-account-item--viewed' : ''}" data-username="${account.username}">
-                <div class="blk-account-avatar">
-                    ${isViewed ? '<div class="blk-viewed-indicator">👁</div>' : ''}
-                </div>
-                <div class="blk-account-info">
-                    <div class="blk-account-username">
-                        <a href="${account.profileUrl}" target="_blank" rel="noopener noreferrer" class="blk-profile-link" data-username="${account.username}">
-                            ${account.username}
-                        </a>
-                        ${isWhitelisted ? '<span class="blk-whitelist-badge">Whitelisted</span>' : ''}
-                        ${isViewed ? '<span class="blk-viewed-badge">Viewed</span>' : ''}
->>>>>>> c9bab169
+                        ${
+							isViewed
+								? '<span class="blk-viewed-badge">Viewed</span>'
+								: ''
+						}
                     </div>
                     <div class="blk-account-meta">
                         ${
@@ -1213,17 +728,14 @@
 									: 'Add to Whitelist'
 							}
                         </button>
-<<<<<<< HEAD
                     `
 							: ''
 					}
                     <a href="${
 						account.profileUrl
-					}" target="_blank" class="blk-button blk-button--small blk-button--secondary">
-=======
-                    ` : ''}
-                    <a href="${account.profileUrl}" target="_blank" class="blk-button blk-button--small blk-button--secondary blk-view-profile-btn" data-username="${account.username}">
->>>>>>> c9bab169
+					}" target="_blank" class="blk-button blk-button--small blk-button--secondary blk-view-profile-btn" data-username="${
+			account.username
+		}">
                         View Profile
                     </a>
                 </div>
@@ -1318,7 +830,6 @@
                     <span class="blk-masked-action">•••</span>
                 </div>
             </div>
-<<<<<<< HEAD
         `
 			)
 			.join( '' );
@@ -1363,6 +874,7 @@
 			if ( storedData ) {
 				this.state.analysisData = storedData;
 				this.state.whitelist = this.stateManager.getWhitelist();
+				this.state.viewedAccounts = this.stateManager.getViewedAccounts();
 				await this.displayResults( storedData );
 				return true;
 			}
@@ -1397,75 +909,6 @@
 		const message = document.createElement( 'div' );
 		message.className = 'blk-interruption-notice';
 		message.innerHTML = `
-=======
-        `).join('');
-    }
-
-    maskUsername(username) {
-        if (username.length <= 3) {
-            return '•'.repeat(username.length);
-        }
-        return username.substring(0, 2) + '•'.repeat(username.length - 2);
-    }
-
-    getLoginUrl() {
-        return window.location.origin + '/wp-login.php?redirect_to=' + encodeURIComponent(window.location.href);
-    }
-
-    getRegistrationUrl() {
-        return window.location.origin + '/wp-login.php?action=register&redirect_to=' + encodeURIComponent(window.location.href);
-    }
-
-    saveDataLocally(data) {
-        const success = this.stateManager.saveAnalysisData(data);
-        if (!success) {
-            this.showError('Could not save analysis data. Results may not persist.');
-        }
-        return success;
-    }
-
-    async loadStoredData() {
-        try {
-            const storedData = this.stateManager.getAnalysisData();
-            if (storedData) {
-                this.state.analysisData = storedData;
-                this.state.whitelist = this.stateManager.getWhitelist();
-                this.state.viewedAccounts = this.stateManager.getViewedAccounts();
-                await this.displayResults(storedData);
-                return true;
-            }
-        } catch (error) {
-            console.warn('Could not load stored data:', error);
-        }
-        return false;
-    }
-
-    saveFormState() {
-        // Save current form state for recovery
-        const formState = {
-            hasData: !!this.state.analysisData,
-            uploadInProgress: this.state.isProcessing,
-            timestamp: Date.now()
-        };
-        
-        this.stateManager.saveFormState(formState);
-    }
-
-    restoreFormState() {
-        const formState = this.stateManager.getFormState();
-        if (formState) {
-            // If upload was interrupted, show option to retry
-            if (formState.uploadInProgress) {
-                this.showUploadInterruptionMessage();
-            }
-        }
-    }
-
-    showUploadInterruptionMessage() {
-        const message = document.createElement('div');
-        message.className = 'blk-interruption-notice';
-        message.innerHTML = `
->>>>>>> c9bab169
             <div class="blk-notice-content">
                 <p>It looks like your previous upload was interrupted. Would you like to try uploading again?</p>
                 <button class="blk-button blk-button--primary" onclick="this.parentElement.parentElement.remove()">
@@ -1476,7 +919,6 @@
                 </button>
             </div>
         `;
-<<<<<<< HEAD
 
 		this.container.insertBefore( message, this.container.firstChild );
 	}
@@ -1533,6 +975,22 @@
 				this.resetAnalyzer();
 			} );
 		}
+
+		// Profile link clicks (username links)
+		const profileLinks = this.container.querySelectorAll( '.blk-profile-link' );
+		profileLinks.forEach( ( link ) => {
+			link.addEventListener( 'click', ( e ) => {
+				this.markAccountAsViewed( e.target.dataset.username );
+			} );
+		} );
+
+		// View profile button clicks
+		const viewProfileBtns = this.container.querySelectorAll( '.blk-view-profile-btn' );
+		viewProfileBtns.forEach( ( btn ) => {
+			btn.addEventListener( 'click', ( e ) => {
+				this.markAccountAsViewed( e.target.dataset.username );
+			} );
+		} );
 	}
 
 	filterAccounts( searchTerm ) {
@@ -1589,6 +1047,52 @@
 		// Re-render results with new page size
 		if ( this.state.analysisData ) {
 			this.displayResults( this.state.analysisData );
+		}
+	}
+
+	markAccountAsViewed( username ) {
+		// Add to viewed accounts state
+		if ( ! this.state.viewedAccounts.includes( username ) ) {
+			this.state.viewedAccounts.push( username );
+			this.stateManager.markAccountAsViewed( username );
+
+			// Update UI immediately
+			this.updateViewedUI( username, true );
+		}
+	}
+
+	updateViewedUI( username, isViewed ) {
+		const accountItem = this.container.querySelector(
+			`[data-username="${ username }"]`
+		);
+		if ( accountItem ) {
+			// Add viewed class
+			accountItem.classList.toggle(
+				'blk-account-item--viewed',
+				isViewed
+			);
+
+			// Add viewed indicator to avatar
+			const avatar = accountItem.querySelector( '.blk-account-avatar' );
+			if ( avatar && isViewed ) {
+				if ( ! avatar.querySelector( '.blk-viewed-indicator' ) ) {
+					avatar.innerHTML =
+						'<div class="blk-viewed-indicator">👁</div>';
+				}
+			}
+
+			// Add viewed badge to username area
+			const usernameArea = accountItem.querySelector(
+				'.blk-account-username'
+			);
+			if ( usernameArea && isViewed ) {
+				if ( ! usernameArea.querySelector( '.blk-viewed-badge' ) ) {
+					usernameArea.insertAdjacentHTML(
+						'beforeend',
+						'<span class="blk-viewed-badge">Viewed</span>'
+					);
+				}
+			}
 		}
 	}
 
@@ -1835,382 +1339,6 @@
 		const errorContainer = this.container.querySelector( '#error-message' );
 		errorContainer.style.display = 'none';
 	}
-=======
-        
-        this.container.insertBefore(message, this.container.firstChild);
-    }
-
-    bindResultsEvents() {
-        // Search functionality
-        const searchInput = this.container.querySelector('#account-search');
-        if (searchInput) {
-            searchInput.addEventListener('input', (e) => {
-                this.filterAccounts(e.target.value);
-            });
-        }
-
-        // Load more functionality  
-        const loadMoreBtn = this.container.querySelector('#load-more-btn');
-        if (loadMoreBtn) {
-            loadMoreBtn.addEventListener('click', () => {
-                this.loadMoreAccounts();
-            });
-        }
-
-        // Whitelist buttons
-        const whitelistBtns = this.container.querySelectorAll('.blk-whitelist-btn');
-        whitelistBtns.forEach(btn => {
-            btn.addEventListener('click', (e) => {
-                this.toggleWhitelist(e.target.dataset.username);
-            });
-        });
-
-        // Whitelist management buttons
-        const clearWhitelistBtn = this.container.querySelector('#clear-whitelist-btn');
-        if (clearWhitelistBtn) {
-            clearWhitelistBtn.addEventListener('click', async () => {
-                await this.clearWhitelist();
-            });
-        }
-
-
-        const removeWhitelistBtns = this.container.querySelectorAll('.blk-remove-whitelist-btn');
-        removeWhitelistBtns.forEach(btn => {
-            btn.addEventListener('click', (e) => {
-                this.toggleWhitelist(e.target.dataset.username);
-            });
-        });
-
-        // Reset analyzer button
-        const resetBtn = this.container.querySelector('#reset-analyzer-btn');
-        if (resetBtn) {
-            resetBtn.addEventListener('click', () => {
-                this.resetAnalyzer();
-            });
-        }
-
-        // Profile link clicks (username links)
-        const profileLinks = this.container.querySelectorAll('.blk-profile-link');
-        profileLinks.forEach(link => {
-            link.addEventListener('click', (e) => {
-                this.markAccountAsViewed(e.target.dataset.username);
-            });
-        });
-
-        // View profile button clicks
-        const viewProfileBtns = this.container.querySelectorAll('.blk-view-profile-btn');
-        viewProfileBtns.forEach(btn => {
-            btn.addEventListener('click', (e) => {
-                this.markAccountAsViewed(e.target.dataset.username);
-            });
-        });
-    }
-
-    filterAccounts(searchTerm) {
-        const accountItems = this.container.querySelectorAll('.blk-account-item');
-        const normalizedSearch = searchTerm.toLowerCase().trim();
-        
-        let visibleCount = 0;
-        accountItems.forEach(item => {
-            const username = item.dataset.username.toLowerCase();
-            const isVisible = username.includes(normalizedSearch);
-            item.style.display = isVisible ? 'flex' : 'none';
-            if (isVisible) visibleCount++;
-        });
-
-        // Update results count
-        this.updateResultsCount(visibleCount, searchTerm);
-        
-        // Save search preference
-        const preferences = this.stateManager.getUserPreferences();
-        preferences.lastSearch = searchTerm;
-        this.stateManager.saveUserPreferences(preferences);
-    }
-
-    updateResultsCount(count, searchTerm) {
-        let countDisplay = this.container.querySelector('.blk-results-count');
-        if (!countDisplay) {
-            countDisplay = document.createElement('div');
-            countDisplay.className = 'blk-results-count';
-            const header = this.container.querySelector('.blk-section-header h3');
-            if (header) {
-                header.parentNode.insertBefore(countDisplay, header.nextSibling);
-            }
-        }
-
-        if (searchTerm) {
-            countDisplay.textContent = `Showing ${count} accounts matching "${searchTerm}"`;
-            countDisplay.style.display = 'block';
-        } else {
-            countDisplay.style.display = 'none';
-        }
-    }
-
-    loadMoreAccounts() {
-        const preferences = this.stateManager.getUserPreferences();
-        preferences.itemsPerPage += 20;
-        this.stateManager.saveUserPreferences(preferences);
-        
-        // Re-render results with new page size
-        if (this.state.analysisData) {
-            this.displayResults(this.state.analysisData);
-        }
-    }
-
-    toggleWhitelist(username) {
-        let whitelist = this.stateManager.getWhitelist();
-        const index = whitelist.indexOf(username);
-        
-        if (index > -1) {
-            whitelist.splice(index, 1);
-        } else {
-            whitelist.push(username);
-        }
-        
-        this.stateManager.saveWhitelist(whitelist);
-        this.state.whitelist = whitelist;
-        
-        // Update UI
-        this.updateWhitelistUI(username, index === -1);
-        
-        // If user is logged in, sync with server
-        if (this.config.isLoggedIn) {
-            this.syncWhitelistWithServer();
-        }
-    }
-
-    updateWhitelistUI(username, isWhitelisted) {
-        const accountItem = this.container.querySelector(`[data-username="${username}"]`);
-        if (accountItem) {
-            const btn = accountItem.querySelector('.blk-whitelist-btn');
-            if (btn) {
-                btn.textContent = isWhitelisted ? 'Remove from Whitelist' : 'Add to Whitelist';
-                btn.classList.toggle('blk-button--secondary', isWhitelisted);
-            }
-            
-            // Add visual indicator
-            accountItem.classList.toggle('blk-account-item--whitelisted', isWhitelisted);
-        }
-    }
-
-    markAccountAsViewed(username) {
-        // Add to viewed accounts state
-        if (!this.state.viewedAccounts.includes(username)) {
-            this.state.viewedAccounts.push(username);
-            this.stateManager.markAccountAsViewed(username);
-            
-            // Update UI immediately
-            this.updateViewedUI(username, true);
-        }
-    }
-
-    updateViewedUI(username, isViewed) {
-        const accountItem = this.container.querySelector(`[data-username="${username}"]`);
-        if (accountItem) {
-            // Add viewed class
-            accountItem.classList.toggle('blk-account-item--viewed', isViewed);
-            
-            // Add viewed indicator to avatar
-            const avatar = accountItem.querySelector('.blk-account-avatar');
-            if (avatar && isViewed) {
-                if (!avatar.querySelector('.blk-viewed-indicator')) {
-                    avatar.innerHTML = '<div class="blk-viewed-indicator">👁</div>';
-                }
-            }
-            
-            // Add viewed badge to username area
-            const usernameArea = accountItem.querySelector('.blk-account-username');
-            if (usernameArea && isViewed) {
-                if (!usernameArea.querySelector('.blk-viewed-badge')) {
-                    usernameArea.insertAdjacentHTML('beforeend', '<span class="blk-viewed-badge">Viewed</span>');
-                }
-            }
-        }
-    }
-
-    async syncWhitelistWithServer() {
-        const whitelist = this.stateManager.getWhitelist();
-        
-        try {
-            const response = await fetch(this.config.ajaxUrl, {
-                method: 'POST',
-                headers: {
-                    'Content-Type': 'application/x-www-form-urlencoded',
-                },
-                body: new URLSearchParams({
-                    action: 'rwp_sync_instagram_whitelist',
-                    nonce: this.config.nonce,
-                    whitelist: JSON.stringify(whitelist)
-                })
-            });
-
-            const result = await response.json();
-            if (!result.success) {
-                console.error('Failed to sync whitelist:', result.data);
-            }
-        } catch (error) {
-            console.error('Network error syncing whitelist:', error);
-        }
-    }
-
-    restoreUserPreferences() {
-        const preferences = this.stateManager.getUserPreferences();
-        
-        // Restore search term
-        if (preferences.lastSearch) {
-            const searchInput = this.container.querySelector('#account-search');
-            if (searchInput) {
-                searchInput.value = preferences.lastSearch;
-                this.filterAccounts(preferences.lastSearch);
-            }
-        }
-        
-        // Apply other preferences as needed
-        if (preferences.sortOrder !== 'username') {
-            this.applySorting(preferences.sortOrder);
-        }
-    }
-
-    applySorting(sortOrder) {
-        if (!this.state.analysisData) return;
-        
-        const sortedData = { ...this.state.analysisData };
-        
-        // Always sort with whitelisted accounts at the bottom
-        const sortWithWhitelistAtBottom = (primarySort) => {
-            sortedData.notFollowingBack.sort((a, b) => {
-                const aWhitelisted = this.state.whitelist.includes(a.username);
-                const bWhitelisted = this.state.whitelist.includes(b.username);
-                
-                // If whitelist status is different, non-whitelisted comes first
-                if (aWhitelisted !== bWhitelisted) {
-                    return aWhitelisted ? 1 : -1;
-                }
-                
-                // If same whitelist status, apply primary sort
-                return primarySort(a, b);
-            });
-        };
-        
-        switch (sortOrder) {
-            case 'newest':
-                sortWithWhitelistAtBottom((a, b) => 
-                    new Date(b.timestamp) - new Date(a.timestamp));
-                break;
-            case 'oldest':
-                sortWithWhitelistAtBottom((a, b) => 
-                    new Date(a.timestamp) - new Date(b.timestamp));
-                break;
-            default: // username
-                sortWithWhitelistAtBottom((a, b) => 
-                    a.username.localeCompare(b.username));
-        }
-        
-        // Re-render with sorted data
-        this.displayResults(sortedData);
-    }
-
-    async loadServerData() {
-        if (!this.config.isLoggedIn) {
-            return;
-        }
-
-        try {
-            // Load whitelist from server
-            const response = await fetch(this.config.ajaxUrl, {
-                method: 'POST',
-                headers: {
-                    'Content-Type': 'application/x-www-form-urlencoded',
-                },
-                body: new URLSearchParams({
-                    action: 'rwp_get_instagram_whitelist',
-                    nonce: this.config.nonce
-                })
-            });
-
-            const result = await response.json();
-            if (result.success) {
-                this.state.whitelist = result.data || [];
-                // Also save to local storage for consistency
-                this.stateManager.saveWhitelist(this.state.whitelist);
-            }
-        } catch (error) {
-            console.error('Failed to load server data:', error);
-        }
-    }
-
-    async clearWhitelist() {
-        if (!confirm('Are you sure you want to clear your entire whitelist? This action cannot be undone.')) {
-            return;
-        }
-
-        this.state.whitelist = [];
-        this.stateManager.saveWhitelist([]);
-
-        if (this.config.isLoggedIn) {
-            this.syncWhitelistWithServer();
-        }
-
-        // Refresh results to update UI
-        if (this.state.analysisData) {
-            await this.displayResults(this.state.analysisData);
-        }
-    }
-
-
-    resetAnalyzer() {
-        // Clear current state
-        this.state.analysisData = null;
-        this.state.isProcessing = false;
-        this.state.uploadProgress = 0;
-        
-        // Clear stored data (but keep whitelist and viewed accounts unless user clears them)
-        this.stateManager.removeItem('analysis_data');
-        this.stateManager.clearFormState();
-        
-        // Hide results and show upload interface
-        const resultsContainer = this.container.querySelector('#results-container');
-        const uploadContainer = this.container.querySelector('.blk-upload-container');
-        
-        if (resultsContainer) resultsContainer.style.display = 'none';
-        if (uploadContainer) {
-            uploadContainer.style.display = 'block';
-            
-            // Reset file input
-            const fileInput = this.container.querySelector('#file-input');
-            if (fileInput) fileInput.value = '';
-        }
-        
-        this.hideError();
-        this.hideProgress();
-    }
-
-    showProgress(percentage) {
-        const progressContainer = this.container.querySelector('#upload-progress');
-        const progressFill = this.container.querySelector('#progress-fill');
-        const progressText = this.container.querySelector('#progress-text');
-        
-        progressContainer.style.display = 'block';
-        progressFill.style.width = `${percentage}%`;
-        progressText.textContent = `${Math.round(percentage)}%`;
-    }
-
-    hideProgress() {
-        const progressContainer = this.container.querySelector('#upload-progress');
-        progressContainer.style.display = 'none';
-    }
-
-    showError(message) {
-        const errorContainer = this.container.querySelector('#error-message');
-        errorContainer.textContent = message;
-        errorContainer.style.display = 'block';
-    }
-
-    hideError() {
-        const errorContainer = this.container.querySelector('#error-message');
-        errorContainer.style.display = 'none';
-    }
->>>>>>> c9bab169
 }
 
 // Initialize the app when the DOM is ready
