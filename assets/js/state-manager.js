--- conflicted
+++ resolved
@@ -102,7 +102,6 @@
             max-width: 300px;
             font-size: 14px;
         `;
-<<<<<<< HEAD
 
 		document.body.appendChild( warning );
 
@@ -349,264 +348,25 @@
 	clearFormState() {
 		this.removeItem( 'form_state' );
 	}
-=======
-        
-        document.body.appendChild(warning);
-        
-        // Auto-remove after 5 seconds
-        setTimeout(() => {
-            if (warning.parentElement) {
-                warning.remove();
-            }
-        }, 5000);
-    }
-
-    getStorageEngine() {
-        if (!this.storage.available) {
-            return this.fallbackData;
-        }
-        
-        return this.storage.type === 'localStorage' ? localStorage : sessionStorage;
-    }
-
-    setItem(key, data, options = {}) {
-        const fullKey = `${this.config.storagePrefix}${key}`;
-        const storageData = {
-            data: data,
-            timestamp: Date.now(),
-            version: '1.0',
-            options: options
-        };
-
-        try {
-            if (this.storage.available) {
-                const engine = this.getStorageEngine();
-                engine.setItem(fullKey, JSON.stringify(storageData));
-            } else {
-                // Fallback to memory storage
-                this.fallbackData[fullKey] = storageData;
-            }
-            return true;
-        } catch (error) {
-            console.error('Failed to save data:', error);
-            
-            // Try fallback storage if main storage fails
-            if (this.storage.available && this.config.fallbackEnabled) {
-                try {
-                    this.fallbackData[fullKey] = storageData;
-                    this.showWarning('Storage quota exceeded - using temporary storage');
-                    return true;
-                } catch (fallbackError) {
-                    console.error('Fallback storage also failed:', fallbackError);
-                }
-            }
-            
-            return false;
-        }
-    }
-
-    getItem(key) {
-        const fullKey = `${this.config.storagePrefix}${key}`;
-        
-        try {
-            let rawData = null;
-            
-            if (this.storage.available) {
-                const engine = this.getStorageEngine();
-                rawData = engine.getItem(fullKey);
-            } else {
-                // Use memory fallback
-                rawData = this.fallbackData[fullKey] ? JSON.stringify(this.fallbackData[fullKey]) : null;
-            }
-            
-            if (!rawData) {
-                return null;
-            }
-            
-            const storageData = JSON.parse(rawData);
-            
-            // Check if data is expired
-            if (this.isExpired(storageData.timestamp)) {
-                this.removeItem(key);
-                return null;
-            }
-            
-            return storageData.data;
-            
-        } catch (error) {
-            console.error('Failed to retrieve data:', error);
-            return null;
-        }
-    }
-
-    removeItem(key) {
-        const fullKey = `${this.config.storagePrefix}${key}`;
-        
-        try {
-            if (this.storage.available) {
-                const engine = this.getStorageEngine();
-                engine.removeItem(fullKey);
-            }
-            
-            // Also remove from fallback
-            delete this.fallbackData[fullKey];
-            
-        } catch (error) {
-            console.error('Failed to remove data:', error);
-        }
-    }
-
-    isExpired(timestamp) {
-        return (Date.now() - timestamp) > this.config.maxDataAge;
-    }
-
-    cleanupExpiredData() {
-        if (!this.storage.available) {
-            // Clean memory fallback
-            Object.keys(this.fallbackData).forEach(key => {
-                if (key.startsWith(this.config.storagePrefix)) {
-                    const data = this.fallbackData[key];
-                    if (this.isExpired(data.timestamp)) {
-                        delete this.fallbackData[key];
-                    }
-                }
-            });
-            return;
-        }
-
-        const engine = this.getStorageEngine();
-        const keysToRemove = [];
-        
-        try {
-            for (let i = 0; i < engine.length; i++) {
-                const key = engine.key(i);
-                if (key && key.startsWith(this.config.storagePrefix)) {
-                    const rawData = engine.getItem(key);
-                    if (rawData) {
-                        const storageData = JSON.parse(rawData);
-                        if (this.isExpired(storageData.timestamp)) {
-                            keysToRemove.push(key);
-                        }
-                    }
-                }
-            }
-            
-            // Remove expired items
-            keysToRemove.forEach(key => {
-                engine.removeItem(key);
-            });
-            
-        } catch (error) {
-            console.error('Failed to cleanup expired data:', error);
-        }
-    }
-
-    clear() {
-        if (this.storage.available) {
-            const engine = this.getStorageEngine();
-            const keysToRemove = [];
-            
-            try {
-                for (let i = 0; i < engine.length; i++) {
-                    const key = engine.key(i);
-                    if (key && key.startsWith(this.config.storagePrefix)) {
-                        keysToRemove.push(key);
-                    }
-                }
-                
-                keysToRemove.forEach(key => {
-                    engine.removeItem(key);
-                });
-                
-            } catch (error) {
-                console.error('Failed to clear storage:', error);
-            }
-        }
-        
-        // Clear memory fallback
-        Object.keys(this.fallbackData).forEach(key => {
-            if (key.startsWith(this.config.storagePrefix)) {
-                delete this.fallbackData[key];
-            }
-        });
-    }
-
-    getStorageInfo() {
-        return {
-            available: this.storage.available,
-            type: this.storage.type,
-            fallbackEnabled: this.config.fallbackEnabled,
-            maxDataAge: this.config.maxDataAge
-        };
-    }
-
-    // High-level methods for Instagram Analyzer data
-    saveAnalysisData(data) {
-        return this.setItem('analysis_data', data, { type: 'analysis' });
-    }
-
-    getAnalysisData() {
-        return this.getItem('analysis_data');
-    }
-
-    saveWhitelist(whitelist) {
-        return this.setItem('whitelist', whitelist, { type: 'whitelist' });
-    }
-
-    getWhitelist() {
-        return this.getItem('whitelist') || [];
-    }
-
-    saveUserPreferences(preferences) {
-        return this.setItem('preferences', preferences, { type: 'preferences' });
-    }
-
-    getUserPreferences() {
-        const defaultPreferences = {
-            showPreviewImages: true,
-            itemsPerPage: 20,
-            sortOrder: 'username',
-            theme: 'light'
-        };
-        
-        const stored = this.getItem('preferences');
-        return stored ? { ...defaultPreferences, ...stored } : defaultPreferences;
-    }
-
-    saveFormState(formData) {
-        return this.setItem('form_state', formData, { 
-            type: 'form', 
-            maxAge: 30 * 60 * 1000 // 30 minutes for form data
-        });
-    }
-
-    getFormState() {
-        return this.getItem('form_state');
-    }
-
-    clearFormState() {
-        this.removeItem('form_state');
-    }
-
-    saveViewedAccounts(viewedAccounts) {
-        return this.setItem('viewed_accounts', viewedAccounts, { type: 'viewed' });
-    }
-
-    getViewedAccounts() {
-        return this.getItem('viewed_accounts') || [];
-    }
-
-    markAccountAsViewed(username) {
-        const viewedAccounts = this.getViewedAccounts();
-        if (!viewedAccounts.includes(username)) {
-            viewedAccounts.push(username);
-            this.saveViewedAccounts(viewedAccounts);
-        }
-        return true;
-    }
-
-    clearViewedAccounts() {
-        this.removeItem('viewed_accounts');
-    }
->>>>>>> c9bab169
+
+	saveViewedAccounts( viewedAccounts ) {
+		return this.setItem( 'viewed_accounts', viewedAccounts, { type: 'viewed' } );
+	}
+
+	getViewedAccounts() {
+		return this.getItem( 'viewed_accounts' ) || [];
+	}
+
+	markAccountAsViewed( username ) {
+		const viewedAccounts = this.getViewedAccounts();
+		if ( ! viewedAccounts.includes( username ) ) {
+			viewedAccounts.push( username );
+			this.saveViewedAccounts( viewedAccounts );
+		}
+		return true;
+	}
+
+	clearViewedAccounts() {
+		this.removeItem( 'viewed_accounts' );
+	}
 }