--- conflicted
+++ resolved
@@ -1,9 +1,8 @@
 {
-<<<<<<< HEAD
 	"$schema": "https://schemas.wp.org/trunk/block.json",
 	"apiVersion": 3,
 	"name": "rwp-creator-suite/instagram-analyzer",
-	"version": "1.0.0",
+	"version": "1.1.0",
 	"title": "Instagram Follower Analyzer",
 	"category": "common",
 	"icon": "chart-bar",
@@ -32,38 +31,4 @@
 			"alignment": "center"
 		}
 	}
-=======
-    "$schema": "https://schemas.wp.org/trunk/block.json",
-    "apiVersion": 3,
-    "name": "rwp-creator-suite/instagram-analyzer",
-    "version": "1.1.0",
-    "title": "Instagram Follower Analyzer",
-    "category": "common",
-    "icon": "chart-bar",
-    "description": "Analyze Instagram followers and identify accounts that don't follow back.",
-    "keywords": ["instagram", "followers", "social", "analytics"],
-    "textdomain": "rwp-creator-suite",
-    "editorScript": "file:./index.js",
-    "editorStyle": "file:./editor.css",
-    "style": "file:./style-style.css",
-    "supports": {
-        "html": false,
-        "align": ["wide", "full"],
-        "spacing": {
-            "padding": true,
-            "margin": true
-        }
-    },
-    "attributes": {
-        "alignment": {
-            "type": "string",
-            "default": "none"
-        }
-    },
-    "example": {
-        "attributes": {
-            "alignment": "center"
-        }
-    }
->>>>>>> c9bab169
 }